
#include "config.hpp"
#include "handler.hpp"
#include "cmdANDinit.hpp"
#include <engine.hpp>

#if WINDOWS
#include <windows.h>
#endif

using namespace std;
using namespace e_engine;

#define DO_SHA     0
#define OLD_RENDER 0

void hexPrint( std::vector<unsigned char> const &_v ) {
   for( unsigned char const & c : _v )
      printf( "%02X ", c );
   printf( "\n\n" );
   fflush( stdout );
}

// #undef  UNIX
// #define UNIX 0

void ftemp( iInit *_init ) {
   B_SLEEP( seconds, 5 );
   _init->setDecoration( C_REMOVE );
   _init->fullScreen( C_ADD );
   _init->restartIfNeeded();
}


int main( int argc, char *argv[] ) {
   cmdANDinit cmd( argc, argv );

   if( ! cmd.parseArgsAndInit() )
      return 1;
<<<<<<< HEAD
   
   
=======

>>>>>>> 6234867e
#if OLD_RENDER
   uRandomISAAC myRand;

   const int ValChange = 50;

   r = 0;
   g = 0;
   b = 0;

   R = ( ( float ) myRand( 10, ValChange ) / 5000 );
   G = ( ( float ) myRand( 10, ValChange ) / 5000 );
   B = ( ( float ) myRand( 10, ValChange ) / 5000 );

   rr = myRand( 0, 1 ) ? true : false;
   gg = myRand( 0, 1 ) ? true : false;
   bb = myRand( 0, 1 ) ? true : false;
#endif


   iLOG "User Name:     " ADD SYSTEM.getUserName()          END
   iLOG "User Login:    " ADD SYSTEM.getUserLogin()         END
   iLOG "Home:          " ADD SYSTEM.getUserHomeDirectory() END
   iLOG "Main config:   " ADD SYSTEM.getMainConfigDirPath() END
   iLOG "Log File Path: " ADD SYSTEM.getLogFilePath()       END


   iInit start;

   if( start.init() == 1 ) {
      rWorld myWorld;
      myWorld.setRenderFunc( renderTriangle );
      myWorld.setInitObj( &start );
      MyHandler handler( cmd.getDataRoot(), &myWorld );
      start.addWindowCloseSlot( handler.getSWindowClose() );
      start.addResizeSlot( handler.getSResize() );
      start.addKeySlot( handler.getSKey() );
      start.addMousuSlot( handler.getSMouse() );
      start.addFocusSlot( start.getAdvancedGrabControlSlot() );

      iLOG "Test" END

      vector<iDisplays> displays = start.getDisplayResolutions();

      iLOG "Displays: " ADD displays.size() END

      for( GLuint i = 0; i < displays.size(); ++i ) {
         iLOG "Display " ADD i ADD ": " ADD displays[i].getName() END
      }

      if( displays.size() == 2 ) {
//          displays[0].disable();
//          displays[1].disable();

//          iLOG start.setDisplaySizes( displays[0] ) END
//          iLOG start.setDisplaySizes( displays[1] ) END

//          start.applyNewRandRSettings();

//          B_SLEEP( seconds, 1 );

//          displays.clear();
//          displays = start.getDisplayResolutions();

         displays[0].enable();
         displays[1].enable();
         displays[0].autoSelectBest();
         displays[1].autoSelectBest();
//          iLOG start.setDisplaySizes( displays[0] ) END
//          iLOG start.setDisplaySizes( displays[1] ) END
//          start.applyNewRandRSettings();

//          displays.clear();
//          displays = start.getDisplayResolutions();

         displays[0].setNoClones();
         displays[1].setNoClones();
         displays[1].setPositionAbsolute( 0, 0 );
         displays[0].setPositionRelative( iDisplays::RIGHT_OFF, displays[1] );
         iLOG start.setDisplaySizes( displays[0] ) END
         iLOG start.setDisplaySizes( displays[1] ) END
         start.setPrimary( displays[1] );
         start.applyNewRandRSettings();
         start.setPrimary( displays[1] );
      }

      string temp;
      temp += cmd.getDataRoot() + "shaders/colors_p";

      rShader prog( temp );
      GLuint dummy;
      prog.compile( dummy );

      _HANDLER_ = &handler;
      if( handler.initGL() )
         start.startMainLoop();
      start.closeWindow();
   }



#if DO_SHA == 1
   uSHA_2 mySHA( SHA2_384 );
   mySHA.selftest();
#endif

//    iLOG "Credits: "
//    POINT "Daniel ( Mense ) Mensinger"
//    POINT "Dennis Schunder"
//    POINT "Silas Bartel"
//    END

//    B_SLEEP( seconds, 1 );

   B_SLEEP( seconds, 1 );

   start.shutdown();

   return EXIT_SUCCESS;
}

// kate: indent-mode cstyle; indent-width 3; replace-tabs on; 


<|MERGE_RESOLUTION|>--- conflicted
+++ resolved
@@ -37,12 +37,7 @@
 
    if( ! cmd.parseArgsAndInit() )
       return 1;
-<<<<<<< HEAD
-   
-   
-=======
 
->>>>>>> 6234867e
 #if OLD_RENDER
    uRandomISAAC myRand;
 
