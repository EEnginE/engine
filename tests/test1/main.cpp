
#include "config.hpp"
#include "handler.hpp"
#include <engine.hpp>

#if WINDOWS
#include <windows.h>
#endif

using namespace std;
using namespace e_engine;

#define KDEVELOP 0
#define COLOR    0
#define DO_SHA   0

void hexPrint( std::vector<unsigned char> const &_v ) {
   for ( unsigned char const & c : _v )
      printf( "%02X ", c );
   printf( "\n\n" );
   fflush( stdout );
}

// #undef  UNIX
// #define UNIX 0

void temp( eInit *_init ) {
   B_SLEEP( seconds, 5 );
   _init->setDecoration( C_REMOVE );
   _init->fullScreen( C_ADD );
   _init->restartIfNeeded();
}

int main( int argc, char **argv ) {
   WinData.win.width           = 800;
   WinData.win.height          = 600;
   WinData.win.fullscreen      = false;
   WinData.win.windowName      = "Engine Test";
   WinData.win.iconName        = "ICON is missing";
   WinData.win.xlibWindowName  = "My icon";
   //WinData.win.winType         = e_engine::TOOLBAR;
   WinData.useAutoOpenGLVersion();
   WinData.config.appName      = "E Engine";

#if ! KDEVELOP || COLOR
   WinData.log.logOUT.colors   = FULL;
   WinData.log.logERR.colors   = FULL;
#else
   WinData.log.logOUT.colors   = DISABLED;
   WinData.log.logERR.colors   = DISABLED;

   WinData.log.width           = 175;
#endif
   WinData.log.logOUT.Time     = LEFT_FULL;
   WinData.log.logOUT.File     = RIGHT_FULL;
   WinData.log.logERR.Time     = LEFT_FULL;
   WinData.log.logERR.File     = RIGHT_FULL;
   WinData.log.logFILE.File    = RIGHT_FULL;
   WinData.win.restoreOldScreenRes = false;

   RandISAAC myRand;

   const int ValChange = 50;

   r = 0;
   g = 0;
   b = 0;

   R = ( ( float ) myRand( 10, ValChange ) / 5000 );
   G = ( ( float ) myRand( 10, ValChange ) / 5000 );
   B = ( ( float ) myRand( 10, ValChange ) / 5000 );

   rr = myRand( 0, 1 ) ? true : false;
   gg = myRand( 0, 1 ) ? true : false;
   bb = myRand( 0, 1 ) ? true : false;


   iLOG "User Name:     " ADD SYSTEM.getUserName()          END
   iLOG "User Login:    " ADD SYSTEM.getUserLogin()         END
   iLOG "Home:          " ADD SYSTEM.getUserHomeDirectory() END
   iLOG "Main config:   " ADD SYSTEM.getMainConfigDirPath() END
   iLOG "Log File Path: " ADD SYSTEM.getLogFilePath()       END


#if ! KDEVELOP
   eInit start;
   MyHandler handler;

   if ( start.init() == 1 ) {
      start.setRenderFunc( render );
#if UNIX

      
      start.addWindowCloseSlot( handler.getSWindowClose() );
      start.addResizeSlot( handler.getSResize() );
      start.addKeySlot( handler.getSKey() );

      iLOG "Test" END
      
      vector<eDisplays> displays = start.getDisplayResolutions();

      iLOG "Displays: " ADD displays.size() END

      for ( GLuint i = 0; i < displays.size(); ++i ) {
         iLOG "Display " ADD i ADD ": " ADD displays[i].getName() END
      }

      if ( displays.size() == 2 ) {
//          displays[0].disable();
//          displays[1].disable();

//          iLOG start.setDisplaySizes( displays[0] ) END
//          iLOG start.setDisplaySizes( displays[1] ) END

//          start.applyNewRandRSettings();

//          B_SLEEP( seconds, 1 );

//          displays.clear();
//          displays = start.getDisplayResolutions();

         displays[0].enable();
         displays[1].enable();
         displays[0].autoSelectBest();
         displays[1].autoSelectBest();
//          iLOG start.setDisplaySizes( displays[0] ) END
//          iLOG start.setDisplaySizes( displays[1] ) END
//          start.applyNewRandRSettings();

//          displays.clear();
//          displays = start.getDisplayResolutions();

         displays[0].setNoClones();
         displays[1].setNoClones();
         displays[1].setPositionAbsolute( 0, 0 );
         displays[0].setPositionRelative( eDisplays::RIGHT_OFF, displays[1] );
         iLOG start.setDisplaySizes( displays[0] ) END
         iLOG start.setDisplaySizes( displays[1] ) END
         start.setPrimary( displays[1] );
         start.applyNewRandRSettings();
         start.setPrimary( displays[1] );
      }

      string temp;
      temp += ( string ) INSTALL_PREFIX + "/share/engineTests/test1/data/shaders/colors_p";

      if ( argc == 2 ) {
         temp = ( string ) argv[1] + "/colors_p" ;
      }

      eLinker prog( temp );
      GLuint dummy;
      prog.link( dummy );

#endif // UNIX
<<<<<<< HEAD
      //boost::thread ttt = boost::thread( temp, &start );
=======
      
#if WINDOWS
      boost::thread ttt = boost::thread( temp, &start );
#endif
>>>>>>> d1bfac7d
      start.startMainLoop();
      B_SLEEP( seconds, 1 );
      start.closeWindow();
   }
   
#endif


#if DO_SHA == 1
   SHA_2 mySHA( SHA2_384 );
   mySHA.selftest();
#endif

   iLOG "Credits: " ADD 'B', 'G', "Daniel ( Mense ) Mensinger" END
   
   B_SLEEP( seconds, 1 );
   
   start.shutdown();

   return EXIT_SUCCESS;
}

// kate: indent-mode cstyle; indent-width 3; replace-tabs on; 
<|MERGE_RESOLUTION|>--- conflicted
+++ resolved
@@ -153,14 +153,12 @@
       prog.link( dummy );
 
 #endif // UNIX
-<<<<<<< HEAD
-      //boost::thread ttt = boost::thread( temp, &start );
-=======
+
       
 #if WINDOWS
       boost::thread ttt = boost::thread( temp, &start );
-#endif
->>>>>>> d1bfac7d
+#endif //!\todo Merged
+      
       start.startMainLoop();
       B_SLEEP( seconds, 1 );
       start.closeWindow();
