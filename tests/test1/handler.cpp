--- conflicted
+++ resolved
@@ -155,13 +155,9 @@
 
          case L'A':
          case L'a':
-<<<<<<< HEAD
-            vCameraPos -= 0.25f * (rVectorMath::normalizeReturn( rVectorMath::crossProduct( vCameraLook, vCameraUp )) );
-=======
             vXVector = rVectorMath::crossProduct( vCameraLook, vCameraUp );
             vXVector.normalize();
             vCameraPos -= 0.25f * vXVector;
->>>>>>> e8d7cb89
             setCamera( vCameraPos, vCameraLook, vCameraUp );
             break;
 
@@ -173,13 +169,9 @@
 
          case L'D':
          case L'd':
-<<<<<<< HEAD
-            vCameraPos += 0.25f * (rVectorMath::normalizeReturn( rVectorMath::crossProduct( vCameraLook, vCameraUp ) ) );
-=======
             vXVector = rVectorMath::crossProduct( vCameraLook, vCameraUp );
             vXVector.normalize();
             vCameraPos += 0.25f * vXVector;
->>>>>>> e8d7cb89
             setCamera( vCameraPos, vCameraLook, vCameraUp );
             break;
 
