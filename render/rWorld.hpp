/*!
 * \file rWorld.hpp
 * \brief \b Classes: \a rWorld
 */

#ifndef R_WORLD_H
#define R_WORLD_H

#include "uSignalSlot.hpp"
#include "iInit.hpp"
<<<<<<< HEAD
#include "rMatrixSceneBase.hpp"
#include "engine_render_Export.hpp"

namespace e_engine {

class render_EXPORT rWorld {
=======
#include "rMatrixWorldBase.hpp"

namespace e_engine {

class rWorld : public rMatrixWorldBase<float> {
>>>>>>> 99bb37f6
   private:
      uSlot<void, rWorld, bool> vRenderLoopStartSlot;
      uSlot<void, rWorld>       vRenderLoopStopSlot;

      uSlot<void, rWorld>       vPauseRenderLoopSlot;
      uSlot<void, rWorld>       vContinueRenderLoopSlot;

      bool vInitObjSet_B;

      bool vRenderLoopRunning_B;
      bool vRenderLoopShouldRun_B;

      bool          vRenderLoopIsPaused_B;
      bool          vRenderLoopShouldPaused_B;
      boost::mutex  vRenderLoopMutex_BT;
      boost::condition_variable vRenderLoopWait_BT;

      struct {
         bool vNeedUpdate_B;
         unsigned int x;
         unsigned int y;
         unsigned int width;
         unsigned int height;
      } vViewPort;

      struct {
         bool vNeedUpdate_B;
         GLfloat r;
         GLfloat g;
         GLfloat b;
         GLfloat a;
      } vClearColor;

      void renderLoop();

      iInit *vInitPointer;
      boost::thread vRenderLoop_BT;

      void startRenderLoop( bool _wait );
      void stopRenderLoop( );

      void pauseRenderLoop();
      void continueRenderLoop();

      rWorld();

   public:
      void setInitObj( iInit *_init );

      virtual void renderFrame() = 0;

      void updateViewPort( unsigned int _x, unsigned int _y, unsigned int _width, unsigned int _height );
      void updateClearColor( GLfloat _r, GLfloat _g, GLfloat _b, GLfloat _a );


      rWorld( iInit *_init );
      virtual ~rWorld() {}
};

}

#endif // R_WORLD_H

// kate: indent-mode cstyle; indent-width 3; replace-tabs on; line-numbers on; remove-trailing-spaces on;<|MERGE_RESOLUTION|>--- conflicted
+++ resolved
@@ -8,20 +8,11 @@
 
 #include "uSignalSlot.hpp"
 #include "iInit.hpp"
-<<<<<<< HEAD
-#include "rMatrixSceneBase.hpp"
-#include "engine_render_Export.hpp"
 
 namespace e_engine {
 
-class render_EXPORT rWorld {
-=======
-#include "rMatrixWorldBase.hpp"
+class rWorld {
 
-namespace e_engine {
-
-class rWorld : public rMatrixWorldBase<float> {
->>>>>>> 99bb37f6
    private:
       uSlot<void, rWorld, bool> vRenderLoopStartSlot;
       uSlot<void, rWorld>       vRenderLoopStopSlot;
