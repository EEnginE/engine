--- conflicted
+++ resolved
@@ -7,11 +7,7 @@
 #define R_MATRIX_OBJECT_BASE_HPP
 
 #include "rMatrixMath.hpp"
-<<<<<<< HEAD
 #include "rMatrixSceneBase.hpp"
-#include "engine_render_Export.hpp"
-=======
->>>>>>> 37b300a1
 
 namespace e_engine {
 
@@ -69,11 +65,7 @@
 
    vObjectSpaceMatrix_MAT = vTranslationMatrix_MAT * vRotationMatrix_MAT * vScaleMatrix_MAT;
 
-<<<<<<< HEAD
    if ( vCameraSpaceMatrix_MAT )
-=======
-   if( vCameraSpaceMatrix_MAT )
->>>>>>> 37b300a1
       vFinalMatrix_MAT = *vCameraSpaceMatrix_MAT * vObjectSpaceMatrix_MAT;
    else
       vFinalMatrix_MAT.toIdentityMatrix();
@@ -90,11 +82,7 @@
 
    vObjectSpaceMatrix_MAT = vTranslationMatrix_MAT * vRotationMatrix_MAT * vScaleMatrix_MAT;
 
-<<<<<<< HEAD
    if ( vCameraSpaceMatrix_MAT )
-=======
-   if( vCameraSpaceMatrix_MAT )
->>>>>>> 37b300a1
       vFinalMatrix_MAT = *vCameraSpaceMatrix_MAT * vObjectSpaceMatrix_MAT;
 }
 
@@ -109,11 +97,7 @@
 
    vObjectSpaceMatrix_MAT = vTranslationMatrix_MAT * vRotationMatrix_MAT * vScaleMatrix_MAT;
 
-<<<<<<< HEAD
    if ( vCameraSpaceMatrix_MAT )
-=======
-   if( vCameraSpaceMatrix_MAT )
->>>>>>> 37b300a1
       vFinalMatrix_MAT = *vCameraSpaceMatrix_MAT * vObjectSpaceMatrix_MAT;
 }
 
@@ -135,11 +119,7 @@
 
    vObjectSpaceMatrix_MAT = vTranslationMatrix_MAT * vRotationMatrix_MAT * vScaleMatrix_MAT;
 
-<<<<<<< HEAD
    if ( vCameraSpaceMatrix_MAT )
-=======
-   if( vCameraSpaceMatrix_MAT )
->>>>>>> 37b300a1
       vFinalMatrix_MAT = *vCameraSpaceMatrix_MAT * vObjectSpaceMatrix_MAT;
 }
 
@@ -162,11 +142,7 @@
 
    vObjectSpaceMatrix_MAT = vTranslationMatrix_MAT * vRotationMatrix_MAT * vScaleMatrix_MAT;
 
-<<<<<<< HEAD
    if ( vCameraSpaceMatrix_MAT )
-=======
-   if( vCameraSpaceMatrix_MAT )
->>>>>>> 37b300a1
       vFinalMatrix_MAT = *vCameraSpaceMatrix_MAT * vObjectSpaceMatrix_MAT;
 }
 
@@ -189,11 +165,7 @@
 
    vObjectSpaceMatrix_MAT = vTranslationMatrix_MAT * vRotationMatrix_MAT * vScaleMatrix_MAT;
 
-<<<<<<< HEAD
    if ( vCameraSpaceMatrix_MAT )
-=======
-   if( vCameraSpaceMatrix_MAT )
->>>>>>> 37b300a1
       vFinalMatrix_MAT = *vCameraSpaceMatrix_MAT * vObjectSpaceMatrix_MAT;
 }
 
