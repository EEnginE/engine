/*!
 * \file rRenderNormal_3_3.hpp
 * \brief \b Classes: \a rRenderNormal_3_3
 */

#ifndef RRENDERNORMAL_3_3_HPP
#define RRENDERNORMAL_3_3_HPP

#include <GL/glew.h>
<<<<<<< HEAD
#include "rRenderBase.hpp"
#include "rObjectBase.hpp"
#include "rMatrixMath.hpp"
#include "engine_render_Export.hpp"
=======
#include "rRenderNormalOBJBase.hpp"
>>>>>>> 37b300a1

namespace e_engine {

/*!
 * \brief Verry basic OpenGL 3.3 renderer
 *
 * ID: render_OGL_3_3_Normal_Basic_1S_1D
 */
<<<<<<< HEAD
class render_EXPORT rRenderNormal_3_3 : public internal::rRenderBase {
=======
class rRenderNormal_3_3 : public internal::rRenderNormalOBJBase<float> {
>>>>>>> 37b300a1
   private:
      GLuint vVertexBufferObj_OGL;
      GLuint vIndexBufferObj_OGL;

      GLuint vShader_OGL;

      GLint  vInputLocation_OGL;
      GLint  vUniformLocation_OGL;

      GLuint vDataSize_uI;

      rMat4f *vMatrix;

   public:
      rRenderNormal_3_3();
      virtual ~rRenderNormal_3_3() {}

<<<<<<< HEAD
      virtual void        render();
      virtual RENDERER_ID getRendererID() const { return render_OGL_3_3_Normal_Basic_1S_1D; }
      virtual void        setDataFromShader( rShader &_s );
      virtual void        setDataFromObject( internal::rObjectBase *_obj );

      static bool         testShader( rShader &_shader );
      static bool         testObject( internal::rObjectBase *_obj );
=======
      virtual void          render();
      virtual bool          setOGLInfo( std::vector<void *> &_data );
      virtual RENDERER_ID   getRendererID() const { return render_OGL_3_3_Normal_Basic_1S_1D; }
>>>>>>> 37b300a1
};

}

#endif // RRENDERNORMAL_3_3_HPP
// kate: indent-mode cstyle; indent-width 3; replace-tabs on; line-numbers on; remove-trailing-spaces on;<|MERGE_RESOLUTION|>--- conflicted
+++ resolved
@@ -7,14 +7,9 @@
 #define RRENDERNORMAL_3_3_HPP
 
 #include <GL/glew.h>
-<<<<<<< HEAD
 #include "rRenderBase.hpp"
 #include "rObjectBase.hpp"
 #include "rMatrixMath.hpp"
-#include "engine_render_Export.hpp"
-=======
-#include "rRenderNormalOBJBase.hpp"
->>>>>>> 37b300a1
 
 namespace e_engine {
 
@@ -23,11 +18,7 @@
  *
  * ID: render_OGL_3_3_Normal_Basic_1S_1D
  */
-<<<<<<< HEAD
-class render_EXPORT rRenderNormal_3_3 : public internal::rRenderBase {
-=======
-class rRenderNormal_3_3 : public internal::rRenderNormalOBJBase<float> {
->>>>>>> 37b300a1
+class rRenderNormal_3_3 : public internal::rRenderBase {
    private:
       GLuint vVertexBufferObj_OGL;
       GLuint vIndexBufferObj_OGL;
@@ -45,7 +36,6 @@
       rRenderNormal_3_3();
       virtual ~rRenderNormal_3_3() {}
 
-<<<<<<< HEAD
       virtual void        render();
       virtual RENDERER_ID getRendererID() const { return render_OGL_3_3_Normal_Basic_1S_1D; }
       virtual void        setDataFromShader( rShader &_s );
@@ -53,11 +43,7 @@
 
       static bool         testShader( rShader &_shader );
       static bool         testObject( internal::rObjectBase *_obj );
-=======
-      virtual void          render();
-      virtual bool          setOGLInfo( std::vector<void *> &_data );
-      virtual RENDERER_ID   getRendererID() const { return render_OGL_3_3_Normal_Basic_1S_1D; }
->>>>>>> 37b300a1
+
 };
 
 }
