/*!
 * \file eInit.hpp
 * \brief \b Classes: \a eInit
 * \sa e_eInit.cpp e_event.cpp
 */
/*
 *  E Engine
 *  Copyright (C) 2013 Daniel Mensinger
 *
 *  This library is free software: you can redistribute it and/or modify
 *  it under the terms of the GNU Lesser General Public License as published by
 *  the Free Software Foundation, either version 3 of the License, or
 *  (at your option) any later version.
 *
 *  This library is distributed in the hope that it will be useful,
 *  but WITHOUT ANY WARRANTY; without even the implied warranty of
 *  MERCHANTABILITY or FITNESS FOR A PARTICULAR PURPOSE.  See the
 *  GNU Lesser General Public License for more details.
 *
 *  You should have received a copy of the GNU Lesser General Public License
 *  along with this library.  If not, see <http://www.gnu.org/licenses/>.
 */


#ifndef E_INIT_HPP
#define E_INIT_HPP

#include "defines.hpp"

#if UNIX
#include <GL/glxew.h>
#endif

#if WINDOWS
#include <GL/glew.h>
#endif

#include "windows/context.hpp"
#include "windows/keyboard.hpp"
#include <boost/thread.hpp>



namespace e_engine {

typedef GLvoid( *RENDER_FUNC )( eWinInfo info );


/*!
 * \class e_engine::eInit
 * \brief Init the <b>E Engine</b>
 *
 * This class handels the context with the eContext class. It
 * sets the Crt-C handle function and starts the main and eventLoop
 * loop. This should be after eWindowData the 1st class you generate
 * and you will do all window and curser config with it.
 *
 * \note Until now there is no MS Windows or Mac support
 *
 * \note Cursor functions are not implemented yet
 *
 * \sa eContext eWindowData e_eInit.cpp e_event.cpp
 */
class eInit : public OS_NAMESPACE::eContext, public OS_NAMESPACE::eKeyboard {
   private:
      RENDER_FUNC       fRender;

      bool              vMainLoopRunning_B;
      bool              vBoolCloseWindow_B;

      bool              vHaveGLEW_B;

      bool              vEventLoopHasFinished_B;
      bool              vRenderLoopHasFinished_B;

      boost::thread     vEventLoop_BT;
      boost::thread     vRenderLoop_BT;
      boost::thread     vQuitMainLoop_BT;
      
      boost::mutex      vMainLoopMutex_BT;
      boost::mutex      vEventLoopMutex_BT;
      
      boost::condition_variable vMainLoopWait_BT;
      boost::condition_variable vEventLoopWait_BT;
      
      bool              vMainLoopPaused_B;
      bool              vEventLoopPaused_B;
      
      bool              vMainLoopISPaused_B;
      bool              vEventLoopISPaused_B;
      
      bool              vLoopsPaused_B;
      
      int               vCreateWindowReturn_I;

      
#if WINDOWS
      boost::mutex              vCreateWindowMutex_BT;
      boost::condition_variable vCreateWindowCondition_BT;
      
      boost::mutex              vStartEventMutex_BT;
      boost::condition_variable vStartEventCondition_BT;
#endif

      // Thread Functions --------------------------------------------------------- ###
      int  renderLoop();       //!< The render loop function
      int  eventLoop();        //!< The event loop function ( In PLATFORM/e_event.cpp )
      int  quitMainLoopCall(); //!< The actual function to quit the main loop

      // Signal handling ---------------------------------------------------------- ###
      static GLvoid handleSignal( int _signal ); //!< The signal handle function
      GLvoid _setThisForHandleSignal();          //!< Unfortunately you can not pass this with signal()

      // Standart callbacks NEW --------------------------------------------------- ###

      //! The standard render function
      static inline GLvoid standardRender( eWinInfo _info ) {
         glClearColor( 0, 0, 0, 1 );
         glClear( GL_COLOR_BUFFER_BIT );
         _info.eInitPointer->swapBuffers();
      }

      //! The standard Resize function
      GLvoid s_standardResize( eWinInfo _info ) {}

      //! The standard Window close function
      GLvoid s_standardWindowClose( eWinInfo _info );

      //! The standard Key function
      GLvoid s_standardKey( eWinInfo _info ) {}

      //! The standard Mouse function
      GLvoid s_standardMouse( eWinInfo _info ) {}
      
   public:
      eInit();
      ~eInit() {closeWindow();shutdown();}

      int    init();
      int    shutdown();
      int    startMainLoop( bool _wait = true );

      void   quitMainLoop();
      
<<<<<<< HEAD
      void   pauseMainLoop();
      void   continueMainLoop();
=======
      //! Not to be used
      static eInit *getPointerOfFirstEInit();
>>>>>>> 048c5c5f

      /*!
       * \brief Quit the main loop and close the window
       * \param waitUntilClosed Wait until window is closed  \c DEFAULT: \b false
       * \returns \c SUCCESS: \a 1 -- \C FAIL: \a 0
       */
      int    closeWindow( bool _waitUntilClosed = false );
      

      GLvoid setRenderFunc( RENDER_FUNC _f )            {fRender = _f;}
};

//    #########################
// ######## BEGIN DOXYGEN ########
//    #########################


namespace e_engine_internal {

/*!
 * \class __eInit_Pointer
 * \brief Need this for the static signal Callback
 *
 * \todo Remove this workaround / hack
 *
 */
class __eInit_Pointer {
   private:
      eInit *pointer;
      bool  is_set;
   public:
      __eInit_Pointer() {
         pointer = 0;
         is_set  = false;
      }
      ~__eInit_Pointer() {pointer = 0;}
      bool set( eInit *_THIS ) {
         if ( is_set == true ) {return false;}
         pointer = _THIS;
         is_set = true;
         return true;
      }
      eInit *get() {return pointer;}
};
extern __eInit_Pointer __eInit_Pointer_OBJ;
}

}

#endif // E_INIT_HPP

// kate: indent-mode cstyle; indent-width 3; replace-tabs on; <|MERGE_RESOLUTION|>--- conflicted
+++ resolved
@@ -142,13 +142,8 @@
 
       void   quitMainLoop();
       
-<<<<<<< HEAD
       void   pauseMainLoop();
       void   continueMainLoop();
-=======
-      //! Not to be used
-      static eInit *getPointerOfFirstEInit();
->>>>>>> 048c5c5f
 
       /*!
        * \brief Quit the main loop and close the window
