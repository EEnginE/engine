/*!
 * \file eInit.hpp
 * \brief \b Classes: \a eInit
 * \sa e_eInit.cpp e_event.cpp
 */
/*
 *  E Engine
 *  Copyright (C) 2013 Daniel Mensinger
 *
 *  This library is free software: you can redistribute it and/or modify
 *  it under the terms of the GNU Lesser General Public License as published by
 *  the Free Software Foundation, either version 3 of the License, or
 *  (at your option) any later version.
 *
 *  This library is distributed in the hope that it will be useful,
 *  but WITHOUT ANY WARRANTY; without even the implied warranty of
 *  MERCHANTABILITY or FITNESS FOR A PARTICULAR PURPOSE.  See the
 *  GNU Lesser General Public License for more details.
 *
 *  You should have received a copy of the GNU Lesser General Public License
 *  along with this library.  If not, see <http://www.gnu.org/licenses/>.
 */


#ifndef E_INIT_HPP
#define E_INIT_HPP

#include "defines.hpp"

#if UNIX
#include <GL/glxew.h>
#endif

#if WINDOWS
#include <GL/glew.h>
#endif

#include "context.hpp"
<<<<<<< HEAD
=======
#include "keyboard.hpp"
>>>>>>> 6c1beae9
#include <boost/thread.hpp>



namespace e_engine {

typedef GLvoid( *RENDER_FUNC )( eWinInfo info );


/*!
 * \class e_engine::eInit
 * \brief Init the <b>E Engine</b>
 *
 * This class handels the context with the eContext class. It
 * sets the Crt-C handle function and starts the main and eventLoop
 * loop. This should be after eWindowData the 1st class you generate
 * and you will do all window and curser config with it.
 *
 * \note Until now there is no MS Windows or Mac support
 *
 * \note Cursor functions are not implemented yet
 *
 * \sa eContext eWindowData e_eInit.cpp e_event.cpp
 */
class eInit : public OS_NAMESPACE::eContext {
   private:
      RENDER_FUNC       fRender;

      bool              vMainLoopRunning_B;
      bool              vBoolCloseWindow_B;

      bool              vHaveGLEW_B;

      bool              vEventLoopHasFinished_B;
      bool              vRenderLoopHasFinished_B;

      boost::thread     vEventLoop_BT;
      boost::thread     vRenderLoop_BT;
      boost::thread     vQuitMainLoop_BT;
      
      boost::mutex      vMainLoopMutex_BT;
      boost::mutex      vEventLoopMutex_BT;
      
      boost::condition_variable vMainLoopWait_BT;
      boost::condition_variable vEventLoopWait_BT;
      
      bool              vMainLoopPaused_B;
      bool              vEventLoopPaused_B;
      
      bool              vMainLoopISPaused_B;
      bool              vEventLoopISPaused_B;
      
      bool              vLoopsPaused_B;
      
      int               vCreateWindowReturn_I;

      
#if WINDOWS
      boost::mutex              vCreateWindowMutex_BT;
      boost::condition_variable vCreateWindowCondition_BT;
      
      boost::mutex              vStartEventMutex_BT;
      boost::condition_variable vStartEventCondition_BT;
      bool                      vContinueWithEventLoop_B;     
#endif

      // Thread Functions --------------------------------------------------------- ###
      int  renderLoop();       //!< The render loop function
      int  eventLoop();        //!< The event loop function ( In PLATFORM/e_event.cpp )
      int  quitMainLoopCall(); //!< The actual function to quit the main loop

      // Signal handling ---------------------------------------------------------- ###
      static GLvoid handleSignal( int _signal ); //!< The signal handle function
      GLvoid _setThisForHandleSignal();          //!< Unfortunately you can not pass this with signal()

      // Standart callbacks NEW --------------------------------------------------- ###

      //! The standard render function
      static inline GLvoid standardRender( eWinInfo _info ) {
         glClearColor( 0, 0, 0, 1 );
         glClear( GL_COLOR_BUFFER_BIT );
         _info.eInitPointer->swapBuffers();
      }

      //! The standard Resize function
      GLvoid s_standardResize( eWinInfo _info ) {}

      //! The standard Window close function
      GLvoid s_standardWindowClose( eWinInfo _info );

      //! The standard Key function
      GLvoid s_standardKey( eWinInfo _info ) {}

      //! The standard Mouse function
      GLvoid s_standardMouse( eWinInfo _info ) {}
      
   public:
      eInit();
      ~eInit() {closeWindow();shutdown();}

      int    init();
      int    shutdown();
      int    startMainLoop( bool _wait = true );

      void   quitMainLoop();
      
      void   pauseMainLoop();
      void   continueMainLoop();
      
      void   restart();
      void   restartIfNeeded();

      /*!
       * \brief Quit the main loop and close the window
       * \param waitUntilClosed Wait until window is closed  \c DEFAULT: \b false
       * \returns \c SUCCESS: \a 1 -- \C FAIL: \a 0
       */
      int    closeWindow( bool _waitUntilClosed = false );
      

      GLvoid setRenderFunc( RENDER_FUNC _f )            {fRender = _f;}
};

//    #########################
// ######## BEGIN DOXYGEN ########
//    #########################


namespace e_engine_internal {

/*!
 * \class __eInit_Pointer
 * \brief Need this for the static signal Callback
 *
 * \todo Remove this workaround / hack
 *
 */
class __eInit_Pointer {
   private:
      eInit *pointer;
      bool  is_set;
   public:
      __eInit_Pointer() {
         pointer = 0;
         is_set  = false;
      }
      ~__eInit_Pointer() {pointer = 0;}
      bool set( eInit *_THIS ) {
         if ( is_set == true ) {return false;}
         pointer = _THIS;
         is_set = true;
         return true;
      }
      eInit *get() {return pointer;}
};
extern __eInit_Pointer __eInit_Pointer_OBJ;
}

}

#endif // E_INIT_HPP

// kate: indent-mode cstyle; indent-width 3; replace-tabs on; <|MERGE_RESOLUTION|>--- conflicted
+++ resolved
@@ -36,10 +36,6 @@
 #endif
 
 #include "context.hpp"
-<<<<<<< HEAD
-=======
-#include "keyboard.hpp"
->>>>>>> 6c1beae9
 #include <boost/thread.hpp>
 
 
