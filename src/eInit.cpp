/*!
 * \file eInit.cpp
 * \brief \b Classes: \a eInit
 * \sa e_event.cpp e_eInit.hpp
 */
/*
 *  E Engine
 *  Copyright (C) 2013 Daniel Mensinger
 *
 *  This library is free software: you can redistribute it and/or modify
 *  it under the terms of the GNU Lesser General Public License as published by
 *  the Free Software Foundation, either version 3 of the License, or
 *  (at your option) any later version.
 *
 *  This library is distributed in the hope that it will be useful,
 *  but WITHOUT ANY WARRANTY; without even the implied warranty of
 *  MERCHANTABILITY or FITNESS FOR A PARTICULAR PURPOSE.  See the
 *  GNU Lesser General Public License for more details.
 *
 *  You should have received a copy of the GNU Lesser General Public License
 *  along with this library.  If not, see <http://www.gnu.org/licenses/>.
 */


#include <csignal>

#include "eInit.hpp"
#include "eSystem.hpp"
#include "log.hpp"

namespace e_engine {
namespace e_engine_internal {
__eInit_Pointer __eInit_Pointer_OBJ;
}

void eInit::_setThisForHandleSignal() {
   if ( ! e_engine_internal::__eInit_Pointer_OBJ.set( this ) ) {
      eLOG "There can only be ONE eInit Class" END
      throw std::string( "There can only be ONE eInit Class" );
   }
}

eInit::eInit() {
   vWindowClose_SLOT.setFunc( &eInit::s_standardWindowClose, this );
   vResize_SLOT.setFunc( &eInit::s_standardResize, this );
   vKey_SLOT.setFunc( &eInit::s_standardKey, this );
   vMouse_SLOT.setFunc( &eInit::s_standardMouse, this );

   addWindowCloseSlot( &vWindowClose_SLOT );
   addResizeSlot( &vResize_SLOT );
   addKeySlot( &vKey_SLOT );
   addMouseSlot( &vMouse_SLOT );

   vMainLoopRunning_B    = false;
   vBoolCloseWindow_B    = false;

   vMainLoopPaused_B       = false;
   vEventLoopHasFinished_B = false;
   vMainLoopISPaused_B     = false;
   vEventLoopISPaused_B    = false;
   vLoopsPaused_B          = false;
<<<<<<< HEAD
   
=======

>>>>>>> 6c1beae9
   fRender               = standardRender;

   vEventLoopHasFinished_B  = true;
   vRenderLoopHasFinished_B = true;

   vCreateWindowReturn_I    = -1000;

#if WINDOWS
   vContinueWithEventLoop_B = false;
#endif

   _setThisForHandleSignal();
}

/*!
 * \brief Creates the window and the OpenGL context
 *
 * Creates a \c X11 connection first, then looks for then
 * best FB config, then creates the window and at last
 * it creates the \c OpenGL context and inits \c GLEW
 *
 * \par Linux
 *
 * More information eContext
 *
 * \par
 * \returns  1 -- All good
 * \returns -1 -- Unable to connect to the X-Server
 * \returns -2 -- Need a newer GLX version
 * \returns -3 -- Unable to find any matching fbConfig
 * \returns -4 -- Failed to create a X11 Window
 * \returns  3 -- Failed to create a context
 * \returns  4 -- Failed to init GLEW
 */
int eInit::init() {

   signal( SIGINT, handleSignal );
   signal( SIGTERM, handleSignal );

   if ( WinData.log.logFILE.logFileName.empty() ) {
      WinData.log.logFILE.logFileName =  SYSTEM.getLogFilePath();
#if UNIX
      WinData.log.logFILE.logFileName += "/Log";
#elif WINDOWS
      WinData.log.logFILE.logFileName += "\\Log";
#endif
   }

   if ( WinData.log.logDefaultInit )
      LOG.devInit();

   LOG.startLogLoop();

#if WINDOWS
   // Windows needs the PeekMessage call in the same thread, where the window is created
   boost::unique_lock<boost::mutex> lLock_BT( vCreateWindowMutex_BT );
   vEventLoop_BT  = boost::thread( &eInit::eventLoop, this );

   while ( vCreateWindowReturn_I == -1000 ) vCreateWindowCondition_BT.wait( lLock_BT );

   makeContextCurrent();
#else
   vCreateWindowReturn_I = createContext();
#endif
   if ( vCreateWindowReturn_I != 1 ) { return vCreateWindowReturn_I; }

   standardRender( this ); // Fill the Window with black

   return 1;
}

int eInit::shutdown() {
   return LOG.stopLogLoop();
}


void eInit::handleSignal( int _signal ) {
   eInit *_THIS = e_engine_internal::__eInit_Pointer_OBJ.get();;

   if ( _signal == SIGINT ) {
      if ( WinData.handleSIGINT == true ) {
         wLOG "Received SIGINT (Crt-C) => Closing Window and exiting(5);" END
         _THIS->closeWindow( true );
         _THIS->destroyContext();
         _THIS->shutdown();
         exit( 5 );
      }
      wLOG "Received SIGINT (Crt-C) => " ADD 'B', 'Y', "DO NOTHING" END
      return;
   }
   if ( _signal == SIGTERM ) {
      if ( WinData.handleSIGTERM == true ) {
         wLOG "Received SIGTERM => Closing Window and exit(6);" END
         _THIS->closeWindow( true );
         _THIS->destroyContext();
         _THIS->shutdown();
         exit( 6 );
      }
      wLOG "Received SIGTERM => Closing Window and exit(6);" ADD 'B', 'Y', "DO NOTHING" END
      return;
   }
}


/*!
 * \brief Starts the main loop can wait until if finished
 * \returns \c SUCCESS: \a 1 -- \C FAIL: \a 0
 */
int eInit::startMainLoop( bool _wait ) {
   if ( ! getHaveContext() ) {
      wLOG "Can not start the main loop. There is no OpenGL context!" END
      return 0;
   }
   vMainLoopRunning_B = true;
   makeNOContextCurrent();

#if UNIX_X11
   vMainLoopRunning_B = true;

   vEventLoop_BT  = boost::thread( &eInit::eventLoop, this );
#elif WINDOWS
   {
      // Make sure lLockEvent_BT will be destroyed
      boost::lock_guard<boost::mutex> lLockEvent_BT( vStartEventMutex_BT );
      vContinueWithEventLoop_B = true;
      vStartEventCondition_BT.notify_one();
   }
#endif
   vRenderLoop_BT = boost::thread( &eInit::renderLoop, this );

   if ( _wait ) {
      vEventLoop_BT.join();
      vRenderLoop_BT.join();
   }

   if( getHaveContext() ) makeContextCurrent();   // Only ONE thread can have a context

   if ( vBoolCloseWindow_B ) {destroyContext();} // eInit::closeWindow() called?

   return 1;
}

GLvoid eInit::quitMainLoop() {
   vQuitMainLoop_BT = boost::thread( &eInit::quitMainLoopCall, this );
}



int eInit::quitMainLoopCall( ) {
   vMainLoopRunning_B = false;
<<<<<<< HEAD
=======
   
#if WINDOWS
   vContinueWithEventLoop_B = false;
#endif
>>>>>>> 6c1beae9

#if ! WINDOWS
   if ( ! vEventLoopHasFinished_B )
#if BOOST_VERSION < 105000
   {
      boost::posix_time::time_duration duration = boost::posix_time::milliseconds( WinData.timeoutForMainLoopThread_mSec );
      vEventLoop_BT.timed_join( duration );
   }
#else
      vEventLoop_BT.try_join_for( boost::chrono::milliseconds( WinData.timeoutForMainLoopThread_mSec ) );
#endif

   if ( ! vEventLoopHasFinished_B ) {
      vEventLoop_BT.interrupt();
      wLOG "Event Loop Timeout reached   -->  kill the thread" END
      vEventLoopHasFinished_B = true;
   }
   iLOG "Event loop finished" END
#endif


   if ( ! vRenderLoopHasFinished_B )
#if BOOST_VERSION < 105000
   {
      boost::posix_time::time_duration duration = boost::posix_time::milliseconds( WinData.timeoutForMainLoopThread_mSec );
      vRenderLoop_BT.timed_join( duration );
   }
#else
      vRenderLoop_BT.try_join_for( boost::chrono::milliseconds( WinData.timeoutForMainLoopThread_mSec ) );
#endif

   if ( ! vRenderLoopHasFinished_B ) {
      vRenderLoop_BT.interrupt();
      wLOG "Render Loop Timeout reached  -->  kill the thread" END
      vRenderLoopHasFinished_B = true;
   }

   iLOG "Render loop finished" END

   return 1;
}

int eInit::renderLoop( ) {
   iLOG "Render loop started" END
   vRenderLoopHasFinished_B = false;
   makeContextCurrent();  // Only ONE thread can have a context

   if ( WinData.win.VSync == true )
      enableVSync();

   while ( vMainLoopRunning_B ) {
      if ( vLoopsPaused_B ) {
         boost::unique_lock<boost::mutex> lLock_BT( vMainLoopMutex_BT );
         makeNOContextCurrent();
         vMainLoopISPaused_B = true;
         while ( vMainLoopPaused_B ) vMainLoopWait_BT.wait( lLock_BT );
         while ( !getHaveContext() || vWindowRecreate_B ) B_SLEEP( milliseconds, 10 );
         vMainLoopISPaused_B = false;
         makeContextCurrent();
      }

      fRender( this );
   }

   if( getHaveContext() ) makeNOContextCurrent();
   vRenderLoopHasFinished_B = true;
   return 0;
}

int eInit::closeWindow( bool _waitUntilClosed ) {
   if ( ! getHaveContext() ) {return 0;}
   if ( vMainLoopRunning_B ) {
      vBoolCloseWindow_B = true;
      quitMainLoop();
      if ( _waitUntilClosed ) {vQuitMainLoop_BT.join();}
      return 1;
   }
   destroyContext();
   vCreateWindowReturn_I = -1000;
   return 1;
}


void eInit::s_standardWindowClose( eWinInfo _info )  {
   wLOG "Standard WindowClose slot! Closing the window!" END
   _info.eInitPointer->closeWindow();
}


void eInit::pauseMainLoop() {
   if ( ! vMainLoopRunning_B )
      return;

   vMainLoopPaused_B  = true;
   vEventLoopPaused_B = true;

   vLoopsPaused_B = true;

   while ( !vMainLoopISPaused_B && !vEventLoopISPaused_B )
      B_SLEEP( milliseconds, 10 );

   iLOG "Loops paused" END
}

void eInit::continueMainLoop() {
   vLoopsPaused_B = false;

   boost::lock_guard<boost::mutex> lLockMain_BT( vMainLoopMutex_BT );
   vMainLoopPaused_B = false;
   vMainLoopWait_BT.notify_one();

   boost::lock_guard<boost::mutex> lLockEvent_BT( vEventLoopMutex_BT );
   vEventLoopPaused_B = false;
   vEventLoopWait_BT.notify_one();


   iLOG "Loops unpaused" END
}

/*!
 * \brief Recreates the Window / OpenGL context
 *
 * Does nothing when the main loop is not running
 *
 * \returns Nothing
 */
void eInit::restart() {
   if ( !vMainLoopRunning_B )
      return;

   pauseMainLoop();
   vWindowRecreate_B = true;
   destroyContext();
#if UNIX
   createContext();
   standardRender( eWinInfo( this ) );
   makeNOContextCurrent();
#elif WINDOWS
   vWindowRecreate_B = true;
#endif
   continueMainLoop();

#if WINDOWS
   vContinueWithEventLoop_B = false;
   vEventLoop_BT.join();

   boost::unique_lock<boost::mutex> lLock_BT( vCreateWindowMutex_BT );
   vEventLoop_BT  = boost::thread( &eInit::eventLoop, this );

   while ( vCreateWindowReturn_I == -1000 ) vCreateWindowCondition_BT.wait( lLock_BT );

   {
      // Make sure lLockEvent_BT will be destroyed
      boost::lock_guard<boost::mutex> lLockEvent_BT( vStartEventMutex_BT );
      vContinueWithEventLoop_B = true;
      vStartEventCondition_BT.notify_one();
   }
#endif

   vWindowRecreate_B = false;
}

void eInit::restartIfNeeded() {
   if ( vWindowRecreate_B )
      restart();
}




}






// kate: indent-mode cstyle; indent-width 3; replace-tabs on; <|MERGE_RESOLUTION|>--- conflicted
+++ resolved
@@ -59,11 +59,7 @@
    vMainLoopISPaused_B     = false;
    vEventLoopISPaused_B    = false;
    vLoopsPaused_B          = false;
-<<<<<<< HEAD
    
-=======
-
->>>>>>> 6c1beae9
    fRender               = standardRender;
 
    vEventLoopHasFinished_B  = true;
@@ -214,13 +210,10 @@
 
 int eInit::quitMainLoopCall( ) {
    vMainLoopRunning_B = false;
-<<<<<<< HEAD
-=======
-   
+
 #if WINDOWS
    vContinueWithEventLoop_B = false;
 #endif
->>>>>>> 6c1beae9
 
 #if ! WINDOWS
    if ( ! vEventLoopHasFinished_B )
