--- conflicted
+++ resolved
@@ -15,6 +15,19 @@
 #include "log.hpp"
 #include <windows.h>
 
+namespace {
+ 
+   template<class T>
+   inline std::string numToSizeStringLeft( T _val, unsigned int _size, char _fill ) {
+   std::string lResult_STR = boost::lexical_cast<std::string> ( _val );
+   if ( _size > lResult_STR.size() )
+      lResult_STR.append( ( _size - lResult_STR.size() ), _fill );
+   return lResult_STR;
+}
+
+   
+}
+
 namespace e_engine {
 
 namespace windows_win32 {
@@ -31,7 +44,6 @@
    vHasGLEW_B               = false;
 
    vWindowRecreate_B        = false;
-<<<<<<< HEAD
 }
 
 // Temp wndProc
@@ -423,16 +435,15 @@
    vHasContext_B = true;
 
    return 1;
-=======
-
-   vWindowsDestroy_B        = false;
-   vWindowsNCDestrox_B      = false;
-
-   vHWND_Window_win32       = 0;
-   vHDC_win32               = 0;
-   vInstance_win32          = 0;
-   vOpenGLContext_WGL       = 0;
->>>>>>> d1bfac7d
+
+//    vWindowsDestroy_B        = false;
+//    vWindowsNCDestrox_B      = false;
+// 
+//    vHWND_Window_win32       = 0;
+//    vHDC_win32               = 0;
+//    vInstance_win32          = 0;
+//    vOpenGLContext_WGL       = 0;
+   //!\todo Merged
 }
 
 
