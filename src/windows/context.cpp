/*!
 * \file context.hpp
 * \brief \b Classes: \a eContext
 *
 * This file contains the class \b eContext which creates
 * the window in Windows and the OpenGL context on it.
 *
 * \sa e_context.cpp e_eInit.cpp
 */

#include "context.hpp"
#include "log.hpp"
#include <windows.h>

namespace e_engine {

namespace {

template<class T>
inline std::string StringLeft( T _val, unsigned int _size, char _fill ) {
   std::string lResult_STR =  _val;
   if ( _size > lResult_STR.size() )
      lResult_STR.append( ( _size - lResult_STR.size() ), _fill );
   return lResult_STR;
}

template<class T>
inline std::string numToSizeStringLeft( T _val, unsigned int _size, char _fill ) {
   std::string lResult_STR = boost::lexical_cast<std::string> ( _val );
   if ( _size > lResult_STR.size() )
      lResult_STR.append( ( _size - lResult_STR.size() ), _fill );
   return lResult_STR;
}

}

LRESULT CALLBACK eContext::initialWndProc( HWND _hwnd, UINT _uMsg, WPARAM _wParam, LPARAM _lParam ) {
   iLOG "Initial WndProc called" END
   if ( _uMsg == WM_NCCREATE ) {
      iLOG "WM_NCCREATE" END
      LPCREATESTRUCT lCreateStruct_win32 = reinterpret_cast<LPCREATESTRUCT>( _lParam );
      void *lCreateParam_win32 = lCreateStruct_win32->lpCreateParams;
      eContext *this__ = reinterpret_cast<eContext *>( lCreateParam_win32 );


      if ( this__->vHWND_Window_win32 != 0 ) {
         // This function was already called -- this should never happen
         eLOG "Internal Error: eContext::initialWndProc was already called!!" END
         this__->destroyContext();
         this__->vWindowsCallbacksError_B = true;
      }

      this__->vHWND_Window_win32 = _hwnd;
      SetWindowLongPtr( _hwnd,
                        GWLP_USERDATA,
                        reinterpret_cast<LONG_PTR>( this__ ) );
      SetWindowLongPtr( _hwnd,
                        GWLP_WNDPROC,
                        reinterpret_cast<LONG_PTR>( &eContext::staticWndProc ) );
      return this__->actualWndProc( _uMsg, _wParam, _lParam );
   }
   // if it isn't WM_NCCREATE, do something sensible and wait until
   //   WM_NCCREATE is sent
   return DefWindowProc( _hwnd, _uMsg, _wParam, _lParam );
}

LRESULT CALLBACK eContext::staticWndProc( HWND _hwnd, UINT _uMsg, WPARAM _wParam, LPARAM _lParam ) {
   iLOG "static WndProc called" END
   LONG_PTR lUserData_win32 = GetWindowLongPtr( _hwnd, GWLP_USERDATA );
   eContext *this__ = reinterpret_cast<eContext *>( lUserData_win32 );

   if ( ! this__ || _hwnd != this__->vHWND_Window_win32 ) {
      eLOG "Bad Windows callback error" END
      this__->destroyContext();
      this__->vWindowsCallbacksError_B = true;
   }

   return this__->actualWndProc( _uMsg, _wParam, _lParam );
}

LRESULT CALLBACK eContext::actualWndProc( UINT _uMsg, WPARAM _wParam, LPARAM _lParam ) {
   iLOG "actuall WndProc called" END
   switch ( _uMsg ) {
      default:
         return DefWindowProc( vHWND_Window_win32, _uMsg, _wParam, _lParam );
   }
   return 0;
}


eContext::eContext() {
   vWindowsCallbacksError_B = false;
   vHasContext_B            = false;
   vHasGLEW_B               = false;
}

// Temp wndProc
LRESULT CALLBACK __WndProc( HWND _hwnd, UINT _uMsg, WPARAM _wParam, LPARAM _lParam ) {
   iLOG "Temp WndProc called" END
   switch ( _uMsg ) {
      default:
         return DefWindowProc( _hwnd, _uMsg, _wParam, _lParam );
   }
   return 0;
}

/*!
 * \brief Creates a Windows OpenGL context
 *
 * \returns -1 when RegisterClass failed
 * \returns 1  on success
 * \returns 2  if there is already a context
 * \returns 5  if there was a windows callback error
 * \returns 6  if there was an error while creating the temporary context
 * \returns 7  if there was an error while initiating GLEW
 * \returns 8  if there was no good pixel format descriptor
 */ 
int eContext::createContext() {
   if ( vHasContext_B )
      return 2;

   vClassName_win32             = "OGL_CLASS";
   LPCSTR lClassName_TEMP_win32 = "OGL_CLASS_TEMP";

   DWORD  lWinStyle = WS_OVERLAPPEDWINDOW;
   DWORD  lExtStyle = WS_EX_APPWINDOW | WS_EX_WINDOWEDGE;

   
   HINSTANCE lInstance_TEMP_win32 = GetModuleHandle( NULL );
   WNDCLASS  lWindowClass_TEMP_win32;
   RECT      lWindowRect_TEMP_win32;
   HWND      lHWND_Window_TEMP_win32;
   
   
   lWindowClass_TEMP_win32.style         = CS_OWNDC | CS_HREDRAW | CS_VREDRAW;  // we want a unique DC and redraw on window changes
   lWindowClass_TEMP_win32.lpfnWndProc   = &__WndProc;
   lWindowClass_TEMP_win32.cbClsExtra    = 0; // We do not need this
   lWindowClass_TEMP_win32.cbWndExtra    = sizeof( eContext * );
   lWindowClass_TEMP_win32.hInstance     = lInstance_TEMP_win32;
   lWindowClass_TEMP_win32.hIcon         = NULL;  // We dont have a special icon
   lWindowClass_TEMP_win32.hCursor       = NULL;  // We dont have a special cursor
   lWindowClass_TEMP_win32.hbrBackground = NULL;  // We dont need a backgrund
   lWindowClass_TEMP_win32.lpszMenuName  = NULL;  // We dont want a menue
   lWindowClass_TEMP_win32.lpszClassName = lClassName_TEMP_win32;

   if ( !RegisterClass( &lWindowClass_TEMP_win32 ) ) {
      eLOG "Failed to register the (temporary) new class" END
      return -1;
   }

   if ( vWindowsCallbacksError_B ) {
      eLOG "Problems with window callback" END
      return 5;
   }


   lWindowRect_TEMP_win32.left   = WinData.win.posX;
   lWindowRect_TEMP_win32.right  = WinData.win.posX + WinData.win.width;
   lWindowRect_TEMP_win32.top    = WinData.win.posY;
   lWindowRect_TEMP_win32.bottom = WinData.win.posY + WinData.win.height;

   AdjustWindowRectEx( &lWindowRect_TEMP_win32, lWinStyle, false, lExtStyle );

   lHWND_Window_TEMP_win32 = CreateWindowEx(
                           lExtStyle,                                          // Extended window style
                           lClassName_TEMP_win32,                              // Window class name
                           WinData.config.appName.c_str(),                     // Window Name
                           lWinStyle,                                          // Window style
                           WinData.win.posX,                                   // X
                           WinData.win.posY,                                   // Y
                           lWindowRect_TEMP_win32.right  - lWindowRect_TEMP_win32.left,  // Width
                           lWindowRect_TEMP_win32.bottom - lWindowRect_TEMP_win32.top,   // Height
                           NULL,                                               // No parent window
                           NULL,                                               // No menu
                           lInstance_TEMP_win32,                               // The instance
                           NULL                                                // We dont want special window creation
                        );


   vHDC_win32 = GetDC( lHWND_Window_TEMP_win32 );       // Get the device context
   SetPixelFormat( vHDC_win32, 1 , &vPixelFormat_PFD ); // Set a dummy Pixel format
   vOpenGLContext_WGL = wglCreateContext( vHDC_win32 ); // Create a simple OGL Context so that we can access windowsgl
   wglMakeCurrent( vHDC_win32, vOpenGLContext_WGL );    // Make the temporary context current

   if ( vHDC_win32 == 0 ) {
      eLOG "Failed to create a temporary OpenGL context! Unable to proceed!" END
      return 6;
   }

   GLenum lGLEWReturn_ENUM = glewInit();

   if ( lGLEWReturn_ENUM != GLEW_OK ) {
      eLOG "Failed to init GLEW. Unable to proceed!" END
      return 7;
   }

   vHasGLEW_B = true;
   
   
   iLOG "Versions:"
   POINT "Engine: " 
      ADD 'B', 'C', E_VERSION_MAJOR    ADD 'B', 'C', "."
      ADD 'B', 'C', E_VERSION_MINOR    ADD 'B', 'C', "."
      ADD 'B', 'C', E_VERSION_SUBMINOR ADD ( E_COMMIT_IS_TAGGED ? " [RELEASE] " : " +GIT " ) ADD E_VERSION_GIT
   POINT "OpenGL: " ADD 'B', 'C', glGetString( GL_VERSION )
   POINT "GLSL:   " ADD 'B', 'C', glGetString( GL_SHADING_LANGUAGE_VERSION )
   POINT "GLEW:   " ADD 'B', 'C', glewGetString( GLEW_VERSION )
   END
   
   

   // Now destroy the temporary stuff
   makeNOContexCurrent(); // No context
   wglDeleteContext( vOpenGLContext_WGL );
   ReleaseDC( lHWND_Window_TEMP_win32, vHDC_win32 );
   DestroyWindow( lHWND_Window_TEMP_win32 );
   
   
   //
   // Create the actual context
   //
   
   
   vInstance_win32 = GetModuleHandle( NULL );
   
   vWindowClass_win32.style         = CS_OWNDC | CS_HREDRAW | CS_VREDRAW;  // We want a unique DC and redraw on window changes
   vWindowClass_win32.lpfnWndProc   = &eContext::initialWndProc;
   vWindowClass_win32.cbClsExtra    = 0; // We do not need this
   vWindowClass_win32.cbWndExtra    = sizeof( eContext * );
   vWindowClass_win32.hInstance     = vInstance_win32;
   vWindowClass_win32.hIcon         = NULL;  // We dont have a special icon
   vWindowClass_win32.hCursor       = NULL;  // We dont have a special cursor
   vWindowClass_win32.hbrBackground = NULL;  // We dont need a background
   vWindowClass_win32.lpszMenuName  = NULL;  // We dont want a menu
   vWindowClass_win32.lpszClassName = vClassName_win32;
   
   
   if ( !RegisterClass( &vWindowClass_win32 ) ) {
      eLOG "Failed to register the (final) window class" END
      return -1;
   }

   if ( vWindowsCallbacksError_B ) {
      eLOG "Problems with window callback" END
      return 5;
   }

   vWindowRect_win32.left   = WinData.win.posX;
   vWindowRect_win32.right  = WinData.win.posX + WinData.win.width;
   vWindowRect_win32.top    = WinData.win.posY;
   vWindowRect_win32.bottom = WinData.win.posY + WinData.win.height;

   // Now do the same again, but this time create the actual window
   AdjustWindowRectEx( &vWindowRect_win32, lWinStyle, false, lExtStyle );
   vHWND_Window_win32 = CreateWindowEx(
                           lExtStyle,                                          // Extended window style
                           vClassName_win32,                                   // Window class name
                           WinData.config.appName.c_str(),                     // Window Name
                           lWinStyle,                                          // Window style
                           WinData.win.posX,                                   // X
                           WinData.win.posY,                                   // Y
                           vWindowRect_win32.right  - vWindowRect_win32.left,  // Width
                           vWindowRect_win32.bottom - vWindowRect_win32.top,   // Height
                           NULL,                                               // No parent window
<<<<<<< HEAD
                           NULL,                                               // No menue
                           vInstance_win32,                                    // The hinstance
                           this                                                // We dont want spacial window creation
=======
                           NULL,                                               // No menu
                           vInstance_win32,                                    // The instance
                           NULL                                                // We dont want spacial window creation
>>>>>>> 566904c8
                        );

   vHDC_win32 = GetDC( vHWND_Window_win32 );            // Get the device context

//    int lPixelAttributes[] = {
//       WGL_DRAW_TO_WINDOW_ARB,     WinData.framebuffer.FBA_DRAW_TO_WINDOW,
//       WGL_DEPTH_BITS_ARB,         WinData.framebuffer.FBA_DEPTH,
//       WGL_STENCIL_BITS_ARB,       WinData.framebuffer.FBA_STENCIL,
//       WGL_RED_BITS_ARB,           WinData.framebuffer.FBA_RED,
//       WGL_GREEN_BITS_ARB,         WinData.framebuffer.FBA_GREEN,
//       WGL_BLUE_BITS_ARB,          WinData.framebuffer.FBA_BLUE,
//       WGL_ALPHA_BITS_ARB,         WinData.framebuffer.FBA_ALPHA,
//       WGL_ACCELERATION_ARB,       WinData.framebuffer.FBA_ACCELERATION,
//       WGL_SWAP_LAYER_BUFFERS_ARB, WinData.framebuffer.FBA_DOUBLEBUFFER,
//       WGL_SUPPORT_OPENGL_ARB,     WinData.framebuffer.FBA_OGL_SUPPORTED,
//       0
//    };

   int lNumberOfPixelFormats_I = 10;

   int lAttributesCount[] = { WGL_NUMBER_PIXEL_FORMATS_ARB };
   int lAttributes[] = {
      // Must be true
      WGL_DRAW_TO_WINDOW_ARB,
      WGL_DOUBLE_BUFFER_ARB,
      WGL_SUPPORT_OPENGL_ARB,
      WGL_ACCELERATION_ARB,
      // Should be as big as possible
      WGL_DEPTH_BITS_ARB,
      WGL_STENCIL_BITS_ARB,
      WGL_RED_BITS_ARB,
      WGL_GREEN_BITS_ARB,
      WGL_BLUE_BITS_ARB,
      WGL_ALPHA_BITS_ARB,
      WGL_SAMPLES_ARB,
      WGL_TRANSPARENT_RED_VALUE_ARB,
      WGL_TRANSPARENT_GREEN_VALUE_ARB,
      WGL_TRANSPARENT_BLUE_VALUE_ARB,
      WGL_TRANSPARENT_ALPHA_VALUE_ARB,
   };

   wglGetPixelFormatAttribivARB( vHDC_win32, 1, 0, 1, lAttributesCount, &lNumberOfPixelFormats_I );

   iLOG "Found " ADD lNumberOfPixelFormats_I ADD " pixel format descriptors" END

   LOG_ENTRY lEntry_LOG =
      iLOG "" S_COLOR 'O' , 'W'

      ADD     "   |========|=========|=======|=========|=======================|"
      NEWLINE "   |   " ADD 'B', 'W', "ID"
      ADD     "   | "  ADD 'B', 'W', "Samples" ADD " | "   ADD 'B', 'W', "Depth"
      ADD     " | "    ADD 'B', 'W', "Stencil"
      ADD     " |  "   ADD 'B', 'R', "R"
      ADD     "  -  "  ADD 'B', 'G', "G"
      ADD     "   - "  ADD 'B', 'B', "B"
      ADD     "  -  "  ADD 'B', 'C', "A"
      ADD     "  |"
      NEWLINE "   |--------|---------|-------|---------|-----------------------|" NEWLINE _END_

      int lPixelFormat[15];

   int lBestSamples_I = 0, lBestDepth = 0, lBestR_I = 0, lBestG_I = 0, lBestB_I = 0, lBestA_I = 0, lBestStencil_I = 0;
   int lBestFBConfig_I = -1;

   for ( int i = 0; i < lNumberOfPixelFormats_I; ++i ) {
      wglGetPixelFormatAttribivARB( vHDC_win32, i, 0, 15, lAttributes, lPixelFormat );
      if ( lPixelFormat[0] != 1 || lPixelFormat[1] != 1 || lPixelFormat[2] != 1 || lPixelFormat[3] != WinData.framebuffer.FBA_ACCELERATION )
         continue;

      int samples, depth, stencil, r, g, b, a;

      depth   = lPixelFormat[ 4 ];
      stencil = lPixelFormat[ 5 ];
      r       = lPixelFormat[ 6 ];
      g       = lPixelFormat[ 7 ];
      b       = lPixelFormat[ 8 ];
      a       = lPixelFormat[ 9 ];
      samples = lPixelFormat[ 10 ];

      lEntry_LOG _ADD "   |  "
      ADD numToSizeStringLeft( i, 6, ' ' )  ADD "|    "
      ADD numToSizeStringLeft( samples, 5, ' ' )     ADD "|   "  ADD numToSizeStringLeft( depth, 4, ' ' ) ADD "|    "
      ADD numToSizeStringLeft( stencil, 5, ' ' )     ADD "|  "
      ADD 'O', 'R', numToSizeStringLeft( r, 3, ' ' ) ADD "-  "
      ADD 'O', 'G', numToSizeStringLeft( g, 3, ' ' ) ADD "-  "
      ADD 'O', 'B', numToSizeStringLeft( b, 3, ' ' ) ADD "-  "
      ADD 'O', 'C', numToSizeStringLeft( a, 3, ' ' ) ADD "|" NEWLINE _END_

      if ( samples > lBestSamples_I && depth >= lBestDepth && r >= lBestR_I && g >= lBestG_I && b >= lBestB_I && a >= lBestA_I && stencil >= lBestStencil_I ) {
         lBestFBConfig_I = i;
         lBestSamples_I = samples;
      }
      if ( samples >= lBestSamples_I && depth > lBestDepth && r >= lBestR_I && g >= lBestG_I && b >= lBestB_I && a >= lBestA_I && stencil >= lBestStencil_I ) {
         lBestFBConfig_I = i;
         lBestDepth = depth;
      }
      if ( samples >= lBestSamples_I && depth >= lBestDepth && r > lBestR_I && g >= lBestG_I && b >= lBestB_I && a >= lBestA_I && stencil >= lBestStencil_I ) {
         lBestFBConfig_I = i;
         lBestR_I = r;
      }
      if ( samples >= lBestSamples_I && depth >= lBestDepth && r >= lBestR_I && g > lBestG_I && b >= lBestB_I && a >= lBestA_I && stencil >= lBestStencil_I ) {
         lBestFBConfig_I = i;
         lBestG_I = g;
      }
      if ( samples >= lBestSamples_I && depth >= lBestDepth && r >= lBestR_I && g >= lBestG_I && b > lBestB_I && a >= lBestA_I && stencil >= lBestStencil_I ) {
         lBestFBConfig_I = i;
         lBestB_I = b;
      }
      if ( samples >= lBestSamples_I && depth >= lBestDepth && r >= lBestR_I && g >= lBestG_I && b >= lBestB_I && a > lBestA_I && stencil >= lBestStencil_I ) {
         lBestFBConfig_I = i;
         lBestA_I = a;
      }
      if ( samples >= lBestSamples_I && depth >= lBestDepth && r >= lBestR_I && g >= lBestG_I && b >= lBestB_I && a >= lBestA_I && stencil > lBestStencil_I ) {
         lBestFBConfig_I = i;
         lBestStencil_I = stencil;
      }
   }
   
   if( lBestFBConfig_I < 0 ) {
      eLOG "No suitable Pixel format descriptor found!" END
      return 8;
   }

   lEntry_LOG _ADD "   |========|=========|=======|=========|=======================|" NEWLINE NEWLINE END

   iLOG "Selected Pixel format descriptor: " ADD lBestFBConfig_I END

   // Set new Error Handler
   GLushort version_list[][2] = {
      {4, 6},
      {4, 5},
      {4, 4},
      {4, 3},
      {4, 2},
      {4, 1},
      {3, 3},
      {3, 2},
      {3, 1},
      {3, 0},
      {2, 1},
      {2, 0},
      {1, 5},
      {1, 4},
      {1, 3},
      {1, 2},
      {0, 0} // End marker
   };



   // Extension supported:
   GLint lAttributes_A_I[5];
   if (
      ( WinData.versions.glMinorVersion  < 0 || WinData.versions.glMajorVersion  < 0 ) &&
      ( WinData.versions.glMinorVersion != 0 && WinData.versions.glMajorVersion != 0 )
   ) {
      lAttributes_A_I[0] = 0;
      iLOG "No OpenGL Context options --> select the version automatically" END
   } else {
      iLOG "Trying to use OpenGL version " ADD WinData.versions.glMajorVersion ADD '.' ADD WinData.versions.glMinorVersion END
      lAttributes_A_I[0] = WGL_CONTEXT_MAJOR_VERSION_ARB;
      lAttributes_A_I[1] = WinData.versions.glMajorVersion;
      lAttributes_A_I[2] = WGL_CONTEXT_MINOR_VERSION_ARB;
      lAttributes_A_I[3] = WinData.versions.glMinorVersion;
      lAttributes_A_I[4] = 0;
   }
   
//    wglChoosePixelFormatARB(vHDC_win32, &lPixelAttributes[0], NULL, 1, &lBestFBConfig_I, (UINT*)&lNumberOfPixelFormats_I);
   
   SetPixelFormat( vHDC_win32, lBestFBConfig_I, &vPixelFormat_PFD );

   for ( unsigned short int i = 0; version_list[i][0] != 0 || version_list[i][1] != 0; i++ ) {
      vOpenGLContext_WGL = wglCreateContextAttribsARB( vHDC_win32, 0, lAttributes_A_I );

      // Errors ?
      if ( !vOpenGLContext_WGL ) {
         // Select the next lower version
         while (
            ( version_list[i][0] >= lAttributes_A_I[1] && version_list[i][1] >= lAttributes_A_I[3] ) &&
            ( version_list[i][0] != 0 || version_list[i][1] != 0 )
         ) {i++;}

         wLOG "Failed to create an OpenGl version "   ADD lAttributes_A_I[1] ADD '.' ADD lAttributes_A_I[3]
         ADD  "context. Try to fall back to OpenGl " ADD version_list[i][0] ADD '.' ADD version_list[i][1] END


         lAttributes_A_I[0] = WGL_CONTEXT_MAJOR_VERSION_ARB;
         lAttributes_A_I[1] = version_list[i][0];
         lAttributes_A_I[2] = WGL_CONTEXT_MINOR_VERSION_ARB;
         lAttributes_A_I[3] = version_list[i][1];
         lAttributes_A_I[4] = 0;

      } else {
         break;
      }
   }
   WinData.versions.glMajorVersion = lAttributes_A_I[1];
   WinData.versions.glMinorVersion = lAttributes_A_I[3];
   
   makeContextCurrent();
   
   ShowWindow( vHWND_Window_win32, SW_SHOW );
   SetForegroundWindow( vHWND_Window_win32 );
   SetFocus( vHWND_Window_win32 );
   
   iLOG "OpenGL context created" END


   vHasContext_B = true;

   return 1;
}


/*!
 * \brief Enables Vsync
 * \returns 0 (No Window)
 * \returns 1 ( \c SUCCESS )
 * \returns 2 ( Extention not supported )
 */
int eContext::enableVSync() {
   if( ! vHasGLEW_B )
      return 0;
   
   if ( wglewIsSupported( "WGL_EXT_swap_control" ) ) {
      wglSwapIntervalEXT( 1 );
      iLOG "VSync enabled" END
      return 1;
   } else {
      wLOG "Extention WGL_EXT_swap_control not supported --> no VSync" END
      return 2;
   }
}

/*!
 * \brief Disables Vsync
 * \returns 0 (No Window)
 * \returns 1 ( \c SUCCESS )
 * \returns 2 ( Extention not supported )
 */
int eContext::disableVSync() {
   if( ! vHasGLEW_B )
      return 0;
   
   if ( wglewIsSupported( "WGL_EXT_swap_control" ) ) {
      wglSwapIntervalEXT( 0 );
      iLOG "VSync disabled" END
      return 1;
   } else {
      wLOG "Extention WGL_EXT_swap_control not supported --> no VSync" END
      return 2;
   }
}


void eContext::destroyContext() {
   if( ! vHasContext_B ) 
      return;
   
   wglDeleteContext( vOpenGLContext_WGL );
   ReleaseDC( vHWND_Window_win32, vHDC_win32 );
   DestroyWindow( vHWND_Window_win32 );
   
   vHasContext_B = false;
}


}

// kate: indent-mode cstyle; indent-width 3; replace-tabs on; <|MERGE_RESOLUTION|>--- conflicted
+++ resolved
@@ -262,15 +262,10 @@
                            vWindowRect_win32.right  - vWindowRect_win32.left,  // Width
                            vWindowRect_win32.bottom - vWindowRect_win32.top,   // Height
                            NULL,                                               // No parent window
-<<<<<<< HEAD
                            NULL,                                               // No menue
                            vInstance_win32,                                    // The hinstance
                            this                                                // We dont want spacial window creation
-=======
-                           NULL,                                               // No menu
-                           vInstance_win32,                                    // The instance
-                           NULL                                                // We dont want spacial window creation
->>>>>>> 566904c8
+
                         );
 
    vHDC_win32 = GetDC( vHWND_Window_win32 );            // Get the device context
