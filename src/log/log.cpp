--- conflicted
+++ resolved
@@ -234,11 +234,7 @@
    generateEntry( _e );
 
    wprintf( _e.vResultStrin_STR.c_str() );
-<<<<<<< HEAD
-   fflush(stdout);
-=======
    fflush( stdout );
->>>>>>> e10e69fb
 }
 
 
@@ -270,11 +266,7 @@
    generateEntry( _e );
 
    fwprintf( stderr, _e.vResultStrin_STR.c_str() );
-<<<<<<< HEAD
-   fflush(stderr);
-=======
    fflush( stderr );
->>>>>>> e10e69fb
 }
 
 void eLog::stdLogStandard( e_engine::eLogEntry _e ) {
@@ -361,7 +353,7 @@
    if ( vIsLogLoopRunning_B == true )
       return false;
 
-   // Slow output fix 
+   // Slow output fix
    if ( setvbuf( stdout, 0, _IOLBF, 4096 ) != 0 ) {
       wLOG "Can not set Windows output buffer [stdout]" END
    }
